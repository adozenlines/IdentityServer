<<<<<<< HEAD
// Copyright (c) Brock Allen & Dominick Baier. All rights reserved.
// Licensed under the Apache License, Version 2.0. See LICENSE in the project root for license information.
=======
﻿// Copyright (c) Duende Software. All rights reserved.
// See LICENSE in the project root for license information.
>>>>>>> 320863b3


using System.Collections.Generic;
using System.Threading.Tasks;
using Duende.IdentityServer.Models;

namespace Duende.IdentityServer.Stores
{
    /// <summary>
    /// Interface for the validation key store
    /// </summary>
    public interface IValidationKeysStore
    {
        /// <summary>
        /// Gets all validation keys.
        /// </summary>
        /// <returns></returns>
        Task<IEnumerable<SecurityKeyInfo>> GetValidationKeysAsync();
    }
}<|MERGE_RESOLUTION|>--- conflicted
+++ resolved
@@ -1,10 +1,5 @@
-<<<<<<< HEAD
-// Copyright (c) Brock Allen & Dominick Baier. All rights reserved.
-// Licensed under the Apache License, Version 2.0. See LICENSE in the project root for license information.
-=======
 ﻿// Copyright (c) Duende Software. All rights reserved.
 // See LICENSE in the project root for license information.
->>>>>>> 320863b3
 
 
 using System.Collections.Generic;
